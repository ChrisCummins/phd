--- conflicted
+++ resolved
@@ -297,14 +297,8 @@
     else:
       out_layer_dropout = None
 
-<<<<<<< HEAD
-    labels_dimensionality = self.stats.node_labels_dimensionality if self.placeholders.get('node_y') is not None else self.stats.graph_labels_dimensionality
-    labels_dimensionality = 2
-=======
     labels_dimensionality = self.stats.node_labels_dimensionality if self.placeholders.get(
         'node_y') is not None else self.stats.graph_labels_dimensionality
-
->>>>>>> 367d6167
     predictions, regression_gate, regression_transform = utils.MakeOutputLayer(
         initial_node_state=node_states_per_layer[0],
         final_node_state=self.ops["final_node_x"],
@@ -350,18 +344,11 @@
                           output_type=tf.int32,
                           name="targets")
     elif self.placeholders.get("node_y") is not None:
-<<<<<<< HEAD
-        targets = tf.argmax(
-            self.placeholders["node_y"], axis=1, output_type=tf.int32)
-    else: #broken labels
-        assert False
-=======
       targets = tf.argmax(self.placeholders["node_y"],
                           axis=1,
                           output_type=tf.int32)
     else:  #broken labels
-      raise
->>>>>>> 367d6167
+      app.Fatal("unreachable!")
 
     argmaxed_predictions = tf.argmax(predictions, axis=1, output_type=tf.int32)
     accuracies = tf.equal(argmaxed_predictions, targets)
@@ -378,11 +365,7 @@
       loss = tf.losses.softmax_cross_entropy(self.placeholders["node_y"],
                                              argmaxed_predictions)
     else:
-<<<<<<< HEAD
-        assert False
-=======
-      raise
->>>>>>> 367d6167
+      app.Fatal("unreachable!")
 
     return loss, accuracies, accuracy, predictions
 
