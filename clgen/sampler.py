--- conflicted
+++ resolved
@@ -27,11 +27,8 @@
 from labm8 import fs
 from labm8 import jsonutil
 from labm8 import system
-<<<<<<< HEAD
+from labm8 import types
 from threading import Condition, Event, Thread, Lock
-=======
-from labm8 import types
->>>>>>> 8470b8df
 
 import clgen
 from clgen import config as cfg
