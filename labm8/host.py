# Copyright (C) 2015 Chris Cummins.
#
# This file is part of labm8.
#
# Labm8 is free software: you can redistribute it and/or modify it under
# the terms of the GNU General Public License as published by the Free
# Software Foundation, either version 3 of the License, or (at your
# option) any later version.
#
# Labm8 is distributed in the hope that it will be useful, but WITHOUT
# ANY WARRANTY; without even the implied warranty of MERCHANTABILITY
# or FITNESS FOR A PARTICULAR PURPOSE.  See the GNU General Public
# License for more details.
#
# You should have received a copy of the GNU General Public License
# along with labm8.  If not, see <http://www.gnu.org/licenses/>.
import os
import socket
import subprocess

<<<<<<< HEAD
# System hostname.
HOSTNAME = socket.gethostname()
=======
import labm8 as lab
from labm8 import io

class Error(Exception):
    pass

class SubprocessError(Error):
    """
    Error thrown if a subprocess fails.
    """
    pass

_HOSTNAME = None
def name():
    """
    Return the system hostname.
    """
    global _HOSTNAME

    if _HOSTNAME == None:
        _HOSTNAME = socket.gethostname()
        return name()
    else:
        return _HOSTNAME
>>>>>>> 88c2cd4d

# Process ID.
PID = os.getpid()

def check_output(args, shell=False, exit_on_error=True):
    """Run "args", returning stdout and stderr.

    If the process fails, raises a SubprocessError. If "exit_on_error"
    is True, execution halts.
    """
    try:
        output = subprocess.check_output(args, shell=shell,
                                         stderr=subprocess.STDOUT)
        return output.decode()
    except subprocess.CalledProcessError as err:
        msg = ("Subprocess '%s' failed with exit code '{}'"
               % err.cmd, err.returncode)

        if exit_on_error:
            io.error(err.output)
            io.fatal(msg, err.returncode)
        raise SubprocessError(msg)



def system(args, out=None, exit_on_error=True):
    """
    Run "args", redirecting stdout and stderr to "out". Returns exit
    status.
    """
    try:
        returncode = subprocess.call(args, stdout=out, stderr=out)
    except KeyboardInterrupt:
        print()
        io.fatal("Keyboard interrupt", status=0)
    if returncode and exit_on_error:
        io.fatal(args, status=returncode)
    return returncode<|MERGE_RESOLUTION|>--- conflicted
+++ resolved
@@ -14,16 +14,25 @@
 #
 # You should have received a copy of the GNU General Public License
 # along with labm8.  If not, see <http://www.gnu.org/licenses/>.
+
+"""
+Host module.
+
+Variables:
+  HOSTNAME System hostname.
+  PID Process ID.
+"""
+
 import os
 import socket
 import subprocess
 
-<<<<<<< HEAD
-# System hostname.
-HOSTNAME = socket.gethostname()
-=======
 import labm8 as lab
 from labm8 import io
+
+HOSTNAME = socket.gethostname()
+
+PID = os.getpid()
 
 class Error(Exception):
     pass
@@ -33,23 +42,6 @@
     Error thrown if a subprocess fails.
     """
     pass
-
-_HOSTNAME = None
-def name():
-    """
-    Return the system hostname.
-    """
-    global _HOSTNAME
-
-    if _HOSTNAME == None:
-        _HOSTNAME = socket.gethostname()
-        return name()
-    else:
-        return _HOSTNAME
->>>>>>> 88c2cd4d
-
-# Process ID.
-PID = os.getpid()
 
 def check_output(args, shell=False, exit_on_error=True):
     """Run "args", returning stdout and stderr.
