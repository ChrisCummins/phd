--- conflicted
+++ resolved
@@ -339,7 +339,6 @@
 	fi
 endef
 
-<<<<<<< HEAD
 
 pylint-cmd = $(PYLINT) $(PyLintFlags) $2 2>&1 \
 	| tee $1
@@ -358,10 +357,6 @@
 endef
 
 
-clang-tidy-cmd = $(CLANGTIDY) $1 \
-	-checks=-clang-analyzer-security.insecureAPI.rand \
-	-- $(CxxFlags) $2
-=======
 # Clang-tidy configuration. Disabled checks:
 #
 #    insecureAPI.rand - On Mac OS X it suggests using BSD-system's
@@ -376,8 +371,8 @@
 	$(NULL)
 clang-tidy-checks-arg = -checks=-$(strip \
 	$(call join-with,$(comma)-,$(clang-tidy-disabled-checks)))
-clang-tidy-cmd = $(ToolchainEnv) $(CLANGTIDY) $1 $(clang-tidy-checks-arg) -- $(CxxFlags) $2
->>>>>>> 8224cb35
+clang-tidy-cmd = $(ToolchainEnv) $(CLANGTIDY) $1 $(clang-tidy-checks-arg) \
+	-- $(CxxFlags) $2
 
 # Run clang-tidy on input.
 #
@@ -479,11 +474,7 @@
 	-DCMAKE_BUILD_TYPE=Release
 $(GoogleBenchmark)-cmd = \
 	cd $(extern)/benchmark/build \
-<<<<<<< HEAD
-	&& $(ToolchainCmake) .. -G Ninja >/dev/null \
-=======
 	&& $(ToolchainCmake) $(extern)/benchmark -G Ninja >/dev/null \
->>>>>>> 8224cb35
 	&& $(ToolchainEnv) ninja
 
 $(GoogleBenchmark): $(toolchain)
@@ -556,11 +547,7 @@
 
 $(CLSmith)-cmd = \
 	cd $(extern)/clsmith/build \
-<<<<<<< HEAD
-	&& $(CMAKE) .. >/dev/null && $(MAKE)
-=======
-	&& cmake $(extern)/clsmith >/dev/null && $(MAKE)
->>>>>>> 8224cb35
+	&& $(CMAKE) $(extern)/clsmith >/dev/null && $(MAKE)
 
 $(CLSmith):
 	$(call print-task,BUILD,$@,$(TaskMisc))
@@ -582,21 +569,13 @@
 	-isystem $(extern)/googletest/googletest/include \
 	-isystem $(LlvmSrc)/projects/libcxxabi/include \
 	$(NULL)
-<<<<<<< HEAD
 GoogleTest_LdFlags = -lpthread -L$(extern)/googletest-build -lgtest
-=======
-GoogleTest_LdFlags = -lpthread -L$(extern)/googletest-build -lc++ -lgtest -lc++ -lc++abi
->>>>>>> 8224cb35
 
 GoogleTestCMakeFlags := -DGTEST_HAS_TR1_TUPLE=0
 $(GoogleTest)-cmd = \
 	cd $(extern)/googletest-build \
-<<<<<<< HEAD
-	&& $(ToolchainCmake) ../googletest/googletest -G Ninja >/dev/null \
-=======
 	&& $(ToolchainCmake) $(extern)/googletest/googletest \
 	   $(GoogleTestCMakeFlags) -G Ninja >/dev/null \
->>>>>>> 8224cb35
 	&& $(ToolchainEnv) ninja
 
 $(GoogleTest): $(toolchain)
@@ -1489,10 +1468,7 @@
 	-lc++ \
 	$(NULL)
 ToolchainEnv := CC=$(Toolchain_CC) CXX=$(Toolchain_CXX) LD_LIBRARY_PATH=$(LlvmLibDir)
-<<<<<<< HEAD
-ToolchainCmake := $(ToolchainEnv) $(CMAKE) -DCMAKE_CXX_FLAGS="$(ToolchainCxxFlags)"
-=======
-ToolchainCmake := $(ToolchainEnv) cmake	\
+ToolchainCmake := $(ToolchainEnv) $(CMAKE) \
 	-DCMAKE_CXX_FLAGS="$(ToolchainCxxFlags)" \
 	-DCMAKE_EXE_LINKER_FLAGS="$(ToolchainLdFlags)"
 
@@ -1507,7 +1483,6 @@
 	LD_LIBRARY_PATH=$(LlvmStagedBuild)/lib \
 	$(NULL)
 LlvmStagedCmake := $(LlvmStagedEnv) cmake -DCMAKE_CXX_FLAGS="$(LlvmStagedCxxFlags)"
->>>>>>> 8224cb35
 
 # Flags to build against LLVM + Clang toolchain
 ClangLlvm_CxxFlags = \
@@ -1610,15 +1585,10 @@
 
 	$(V1)rm -rf $(LlvmBuild)
 	$(V1)mkdir -p $(LlvmBuild)
-<<<<<<< HEAD
-	$(V1)cd $(LlvmBuild) && $(CMAKE) .. $(LlvmCMakeFlags) >/dev/null
-	$(V1)cd $(LlvmBuild) && ninja
-=======
 	$(call print-task,CONFIG,LLVM toolchain,$(TaskMisc))
 	$(V1)cd $(LlvmBuild) && $(LlvmStagedCmake) $(LlvmSrc) $(LlvmCMakeFlags) >/dev/null
 	$(call print-task,BUILD,LLVM staging toolchain,$(TaskCompile))
 	$(V1)cd $(LlvmBuild) && $(LlvmStagedEnv) ninja
->>>>>>> 8224cb35
 
 $(toolchain): $(LlvmConfig)
 	$(V1)date > $(toolchain)
